--- conflicted
+++ resolved
@@ -2,12 +2,8 @@
   "title": "EcoFlow",
   "config": {
     "abort": {
-<<<<<<< HEAD
       "already_configured": "デバイスを追加/更新しました。",
-      "product_unsupported": "現時点では、この製品はサポートされていません。"
-=======
       "product_unsupported": "現時点では、この製品はサポートされていません。\n(プロダクトタイプ：{product})"
->>>>>>> c78701fa
     },
     "error": {
       "timeout": "接続がタイムアウトしました"
