--- conflicted
+++ resolved
@@ -2,12 +2,8 @@
   "title": "EcoFlow",
   "config": {
     "abort": {
-<<<<<<< HEAD
       "already_configured": "Device added/updated.",
-      "product_unsupported": "Sorry, This product is not supported now."
-=======
       "product_unsupported": "Sorry, This product is not supported now.\n(Product type: {product})"
->>>>>>> c78701fa
     },
     "error": {
       "timeout": "Connection timeouted"
